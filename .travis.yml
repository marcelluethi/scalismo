--- conflicted
+++ resolved
@@ -20,14 +20,8 @@
 scala:
   - 2.12.1
 
-<<<<<<< HEAD
-  script:-
-- travis_wait sbt ++$TRAVIS_SCALA_VERSION update
-- sbt scalafmtSbtCheck scalafmtCheck test:scalafmtCheck
-- travis_wait sbt ++$TRAVIS_SCALA_VERSION -Djava.awt.headless=true compile test
-=======
+
 script:
   - travis_wait sbt ++$TRAVIS_SCALA_VERSION update
   - sbt scalafmtSbtCheck scalafmtCheck test:scalafmtCheck
   - travis_wait sbt ++$TRAVIS_SCALA_VERSION -Djava.awt.headless=true compile test
->>>>>>> 14d206e1
