--- conflicted
+++ resolved
@@ -46,11 +46,7 @@
       "org.scalanlp" %% "breeze-natives" % "1.0",
       "io.spray" %% "spray-json" % "1.3.5",
       "ch.unibas.cs.gravis" % "scalismo-native-stub" % "4.0.1",
-<<<<<<< HEAD
-      "ch.unibas.cs.gravis" % s"scalismo-native-$scalismoPlatform" % "4.0.1" % "test",
-=======
       "ch.unibas.cs.gravis" % "scalismo-native-all" % "4.0.1" % "test",
->>>>>>> b1bb5e48
       "org.slf4j" % "slf4j-nop" % "1.6.0" // this silences slf4j complaints in registration classes
     ),
     libraryDependencies ++= (scalaBinaryVersion.value match {
