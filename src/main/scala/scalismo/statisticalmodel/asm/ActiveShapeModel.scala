--- conflicted
+++ resolved
@@ -19,25 +19,14 @@
 import scalismo.common.UnstructuredPointsDomain.Create.CreateUnstructuredPointsDomain3D
 import scalismo.common.{PointId, UnstructuredPointsDomain}
 import scalismo.geometry.{_3D, Point}
-<<<<<<< HEAD
-import scalismo.image.DiscreteScalarImage.DiscreteScalarImage
-=======
 import scalismo.image.DiscreteImage
->>>>>>> cf3d06f0
 import scalismo.mesh.TriangleMesh
 import scalismo.numerics.Sampler
-import scalismo.registration.LandmarkRegistration
-import scalismo.transformations.{
-  RigidTransformation,
-  RigidTransformationSpace,
-  RigidTransformationSpace3D,
-  Transformation
-}
+import scalismo.registration.{LandmarkRegistration, RigidTransformation, RigidTransformationSpace, Transformation}
 import scalismo.statisticalmodel.{MultivariateNormalDistribution, StatisticalMeshModel}
 import scalismo.utils.Random
 
 import scala.collection.immutable
-import scala.collection.parallel.immutable.ParVector
 import scala.util.{Failure, Try}
 
 object ActiveShapeModel {
@@ -52,7 +41,7 @@
                  featureExtractor: FeatureExtractor,
                  sampler: TriangleMesh[_3D] => Sampler[_3D]): ActiveShapeModel = {
 
-    val sampled = sampler(statisticalModel.referenceMesh).sample.map(_._1).toIndexedSeq
+    val sampled = sampler(statisticalModel.referenceMesh).sample.map(_._1).to[immutable.IndexedSeq]
     val pointIds = sampled.map(statisticalModel.referenceMesh.pointSet.findClosestPoint(_).id)
 
     // preprocessed images can be expensive in terms of memory, so we go through them one at a time.
@@ -139,7 +128,7 @@
 
   /**
    * Returns an Active Shape Model where both the statistical shape Model and the profile points distributions are correctly transformed
-   * according to the provided rigid transformations
+   * according to the provided rigid transformation
    *
    */
   def transform(rigidTransformation: RigidTransformation[_3D]): ActiveShapeModel = {
@@ -150,7 +139,8 @@
   private def noTransformations =
     ModelTransformations(
       statisticalModel.coefficients(statisticalModel.mean),
-      RigidTransformationSpace3D(Point(0, 0, 0)).identityTransformation
+      RigidTransformationSpace[_3D]()
+        .transformForParameters(RigidTransformationSpace[_3D]().identityTransformParameters)
     )
 
   /**
@@ -161,7 +151,7 @@
    * @param searchPointSampler sampler that defines the strategy where profiles are to be sampled.
    * @param iterations maximum number of iterations for the fitting.
    * @param config fitting configuration (thresholds). If omitted, uses [[FittingConfiguration.Default]]
-   * @param startingTransformations initial transformations to apply to the statistical model. If omitted, no transformations are applied (i.e. the fitting starts from the mean shape, with no rigid transformations)
+   * @param startingTransformations initial transformations to apply to the statistical model. If omitted, no transformations are applied (i.e. the fitting starts from the mean shape, with no rigid transformation)
    * @return fitting result after the given number of iterations
    */
   def fit(targetImage: DiscreteImage[_3D, Float],
@@ -275,7 +265,7 @@
     poseTransform: RigidTransformation[_3D]
   ): IndexedSeq[(PointId, Point[_3D])] = {
 
-    val matchingPts = new ParVector(profiles.ids.toVector).map { index =>
+    val matchingPts = profiles.ids.par.map { index =>
       (profiles(index).pointId,
        findBestMatchingPointAtPoint(img, mesh, index, sampler, config, profiles(index).pointId, poseTransform))
     }
@@ -357,8 +347,8 @@
  *
  * Sample usage: <code>val mesh = ssm.instance(t.coefficients).transform(t.rigidTransform)</code>
  *
- * @param coefficients model coefficients to apply. These determine the shape transformations.
- * @param rigidTransform rigid transformations to apply. These determine translation and rotation.
+ * @param coefficients model coefficients to apply. These determine the shape transformation.
+ * @param rigidTransform rigid transformation to apply. These determine translation and rotation.
  */
 case class ModelTransformations(coefficients: DenseVector[Double], rigidTransform: RigidTransformation[_3D])
 
