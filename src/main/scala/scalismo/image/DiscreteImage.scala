--- conflicted
+++ resolved
@@ -16,16 +16,12 @@
 package scalismo.image
 
 import breeze.linalg.DenseVector
-<<<<<<< HEAD
 import scalismo.common._
-=======
+
 import scalismo.common.DiscreteDomain.CanBound
 import scalismo.common.{ DiscreteScalarField, DiscreteField }
->>>>>>> b750753e
 import scalismo.geometry._
 import scalismo.numerics.BSpline
-
-import scala.language.implicitConversions
 import scala.reflect.ClassTag
 
 /**
@@ -58,11 +54,7 @@
  * @tparam D  The dimensionality of the image
  * @tparam A The type of the pixel (needs to implement Scalar).
  */
-<<<<<<< HEAD
-class DiscreteScalarImage[D <: Dim: NDSpace, A: Scalar: ClassTag] private (override val domain: DiscreteImageDomain[D], data: ScalarArray[A])
-=======
-class DiscreteScalarImage[D <: Dim: NDSpace: CanBound: CanInterpolate, A: Numeric: ClassTag] private (override val domain: DiscreteImageDomain[D], data: Array[A])
->>>>>>> b750753e
+class DiscreteScalarImage[D <: Dim: NDSpace: CanBound: CanInterpolate, A: Scalar: ClassTag] private (override val domain: DiscreteImageDomain[D], data: ScalarArray[A])
     extends DiscreteScalarField[D, A](domain, data) with DiscreteImage[D, A] {
 
   require(domain.numberOfPoints == data.size)
@@ -80,11 +72,7 @@
   }
 
   /** Returns a new DiscreteScalarImage which is obtained by resampling the given image on the points defined by the new domain */
-<<<<<<< HEAD
-  def resample(newDomain: DiscreteImageDomain[D], interpolationDegree: Int, outsideValue: Float)(implicit ev: CanInterpolate[D]): DiscreteScalarImage[D, A] = {
-=======
-  def resample(newDomain: DiscreteImageDomain[D], interpolationDegree: Int, outsideValue: Double): DiscreteScalarImage[D, A] = {
->>>>>>> b750753e
+  def resample(newDomain: DiscreteImageDomain[D], interpolationDegree: Int, outsideValue: Float): DiscreteScalarImage[D, A] = {
     val contImg = interpolate(interpolationDegree)
     contImg.sample(newDomain, outsideValue)
   }
@@ -97,32 +85,18 @@
 object DiscreteScalarImage {
 
   /** create a new DiscreteScalarImage with given domain and values */
-<<<<<<< HEAD
-  def apply[D <: Dim: NDSpace, A: Scalar: ClassTag](domain: DiscreteImageDomain[D], values: ScalarArray[A]) = {
-=======
-  def apply[D <: Dim: NDSpace: CanBound: CanInterpolate, A: Numeric: ClassTag](domain: DiscreteImageDomain[D], values: Array[A]) = {
->>>>>>> b750753e
+  def apply[D <: Dim: NDSpace: CanBound: CanInterpolate, A: Scalar: ClassTag](domain: DiscreteImageDomain[D], values: ScalarArray[A]) = {
     new DiscreteScalarImage[D, A](domain, values)
   }
 
   /** create a new DiscreteScalarImage with given domain and values which are defined by the given function f */
-<<<<<<< HEAD
-  def apply[D <: Dim: NDSpace, A: Scalar: ClassTag](domain: DiscreteImageDomain[D], f: Point[D] => A) = {
+  def apply[D <: Dim: NDSpace: CanBound: CanInterpolate, A: Scalar: ClassTag](domain: DiscreteImageDomain[D], f: Point[D] => A) = {
     new DiscreteScalarImage[D, A](domain, ScalarArray(domain.points.map(f).toArray))
   }
 
   /** create a new DiscreteScalarImage, with all pixel values set to the given value */
-  def apply[D <: Dim: NDSpace, A: Scalar: ClassTag](domain: DiscreteImageDomain[D])(v: => A) = {
+  def apply[D <: Dim: NDSpace: CanBound: CanInterpolate, A: Scalar: ClassTag](domain: DiscreteImageDomain[D])(v: => A) = {
     new DiscreteScalarImage[D, A](domain, ScalarArray(Array.fill(domain.numberOfPoints)(v)))
-=======
-  def apply[D <: Dim: NDSpace: CanBound: CanInterpolate, A: Numeric: ClassTag](domain: DiscreteImageDomain[D], f: Point[D] => A) = {
-    new DiscreteScalarImage[D, A](domain, domain.points.map(f).toArray)
-  }
-
-  /** create a new DiscreteScalarImage, with all pixel values set to the given value */
-  def apply[D <: Dim: NDSpace: CanBound: CanInterpolate, A: Numeric: ClassTag](domain: DiscreteImageDomain[D])(v: => A) = {
-    new DiscreteScalarImage[D, A](domain, Array.fill(domain.numberOfPoints)(v))
->>>>>>> b750753e
   }
 
 }
