--- conflicted
+++ resolved
@@ -125,12 +125,9 @@
     kxs
   }
 
-<<<<<<< HEAD
-  
-   def computeNystromApproximation[CV[A] <: CoordVector[A]](k: PDKernel[CV], domain: BoxedRegion[CV], numBasisFunctions: Int, numPointsForNystrom : Int, sampler : Sampler[CV]): (IndexedSeq[Double], CV[Double] => IndexedSeq[DenseVector[Double]],  Int) = {
-=======
+
   def computeNystromApproximation[CV[A] <: CoordVector[A]](k: PDKernel[CV], domain: BoxedRegion[CV], numBasisFunctions: Int, numPointsForNystrom: Int, sampler: Sampler[CV]): IndexedSeq[(Double, CV[Double] => DenseVector[Double])] = {
->>>>>>> bf5428ac
+
 
     // procedure for the nystrom approximation as described in 
     // Gaussian Processes for machine Learning (Rasmussen and Williamson), Chapter 4, Page 99
