--- conflicted
+++ resolved
@@ -53,12 +53,7 @@
       for ((x, _) <- sampler.sample; (y,_) <- sampler.sample) {
         val v1 = kernel(x, y)(0, 0)
         val v2 = approxKernel(x, y)
-<<<<<<< HEAD
         v2.toFloat should be(v1 plusOrMinus 0.01f)
-=======
-        v2.toFloat should be(v1 +- 0.001f)
->>>>>>> 78f10a52
-
       }
     }
 
