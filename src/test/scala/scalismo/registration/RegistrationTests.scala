/*
 * Copyright 2015 University of Basel, Graphics and Vision Research Group
 *
 * Licensed under the Apache License, Version 2.0 (the "License");
 * you may not use this file except in compliance with the License.
 * You may obtain a copy of the License at
 *
 *     http://www.apache.org/licenses/LICENSE-2.0
 *
 * Unless required by applicable law or agreed to in writing, software
 * distributed under the License is distributed on an "AS IS" BASIS,
 * WITHOUT WARRANTIES OR CONDITIONS OF ANY KIND, either express or implied.
 * See the License for the specific language governing permissions and
 * limitations under the License.
 */
package scalismo.registration

import java.io.File

import breeze.linalg.DenseVector
import scalismo.{ ScalismoTestSuite, numerics }
import scalismo.common.{ Field, NearestNeighborInterpolator, PointId, RealSpace }
import scalismo.geometry._
import scalismo.io.{ ImageIO, MeshIO }
import scalismo.kernels.{ DiagonalKernel, GaussianKernel }
import scalismo.numerics.{ LBFGSOptimizer, UniformSampler }
import scalismo.statisticalmodel.{ GaussianProcess, LowRankGaussianProcess }
import scalismo.utils.Random

import scala.language.implicitConversions

class RegistrationTests extends ScalismoTestSuite {

  implicit val random = Random(42)

  implicit def doubleToFloat(d: Double): Float = d.toFloat

  describe("A 2D rigid landmark based registration") {
    it("can retrieve correct parameters") {
      val points: IndexedSeq[Point[_2D]] = IndexedSeq(Point(0.0, 0.0), Point(1.0, 4.0), Point(2.0, 0.0))

      val c = Point(1.0, 4 / 3.0)
      for (angle <- (1 until 16).map(i => math.Pi / i)) {
        val rotationParams = DenseVector[Double](-angle)
        val transParams = DenseVector[Double](1.0, 1.5)
        val productParams = DenseVector.vertcat(transParams, rotationParams)

        val productSpace = RigidTransformationSpace[_2D](c)

        val transformedPoints = points.map((pt: Point[_2D]) => productSpace.transformForParameters(productParams)(pt))

        val regResult = LandmarkRegistration.rigid2DLandmarkRegistration(points.zip(transformedPoints), center = Point2D(0, 0))

        val alignedPoints = points.map((pt: Point[_2D]) => regResult(pt))

        transformedPoints(0)(0) should be(alignedPoints(0)(0) +- 0.0001)
        transformedPoints(0)(1) should be(alignedPoints(0)(1) +- 0.0001)
        transformedPoints(1)(0) should be(alignedPoints(1)(0) +- 0.0001)
        transformedPoints(1)(1) should be(alignedPoints(1)(1) +- 0.0001)
        transformedPoints(2)(0) should be(alignedPoints(2)(0) +- 0.0001)
        transformedPoints(2)(1) should be(alignedPoints(2)(1) +- 0.0001)
      }
    }
  }

  describe("A 3D rigid landmark based registration") {

    val path = getClass.getResource("/facemesh.stl").getPath
    val mesh = MeshIO.readMesh(new File(path)).get

    val parameterVector = DenseVector[Double](1.5, 1.0, 3.5, Math.PI, -Math.PI / 2.0, -Math.PI)
    val trans = RigidTransformationSpace[_3D]().transformForParameters(parameterVector)

    val rigidTransformed = mesh transform trans

    val regResult = LandmarkRegistration.rigid3DLandmarkRegistration(mesh.pointSet.points.zip(rigidTransformed.pointSet.points).toIndexedSeq, Point(0, 0, 0))

    //should not test on parameters here since many euler angles can lead to the same rotation matrix
    val rigidRegTransformed = mesh transform regResult
    it("can retrieve correct parameters") {

      for ((p, i) <- rigidRegTransformed.pointSet.points.zipWithIndex) {
        val id = PointId(i)
        p(0) should be(rigidTransformed.pointSet.point(id)(0) +- 0.0001)
        p(1) should be(rigidTransformed.pointSet.point(id)(1) +- 0.0001)
        p(2) should be(rigidTransformed.pointSet.point(id)(2) +- 0.0001)
      }
    }

    it("Rigid Transformation forth and back of a mesh gives the same points") {
      val inverseTrans = regResult.asInstanceOf[RigidTransformation[_3D]].inverse
      val transformed = mesh.transform(regResult).transform(inverseTrans)

      for ((p, i) <- transformed.pointSet.points.zipWithIndex) {
        val id = PointId(i)
        p(0) should be(mesh.pointSet.point(id)(0) +- 0.0001)
        p(1) should be(mesh.pointSet.point(id)(1) +- 0.0001)
        p(2) should be(mesh.pointSet.point(id)(2) +- 0.0001)
      }
    }

    it("can retrieve correct transformation when requested with a different center") {

      // pick any center
      val anyCenter = Point(1254, 488, 78)
      val newCenterRegResult = LandmarkRegistration.rigid3DLandmarkRegistration(mesh.pointSet.points.zip(rigidTransformed.pointSet.points).toIndexedSeq, anyCenter)

      val rigidRegNewCenterTransformed = mesh transform newCenterRegResult
      for ((p, i) <- rigidRegNewCenterTransformed.pointSet.points.zipWithIndex) {
        val id = PointId(i)
        p(0) should be(rigidTransformed.pointSet.point(id)(0) +- 0.0001)
        p(1) should be(rigidTransformed.pointSet.point(id)(1) +- 0.0001)
        p(2) should be(rigidTransformed.pointSet.point(id)(2) +- 0.0001)
      }
    }
  }

  describe("A 2D similarity landmark based registration") {
    it("can transform the points appropriately") {
      val points: IndexedSeq[Point[_2D]] = IndexedSeq(Point(0.0, 0.0), Point(1.0, 4.0), Point(2.0, 0.0))

      val c = Point(1.0, 4 / 3.0)
      for (angle <- (1 until 16).map(i => math.Pi / i)) {
        val rotationParams = DenseVector[Double](-angle)
        val transParams = DenseVector[Double](1.0, 1.5)

        val scalingFactor = scala.util.Random.nextDouble()
        val productParams = DenseVector.vertcat(DenseVector.vertcat(transParams, rotationParams), DenseVector(scalingFactor))

        val productSpace = RigidTransformationSpace[_2D](c).product(ScalingSpace[_2D])

        val transformedPoints = points.map((pt: Point[_2D]) => productSpace.transformForParameters(productParams)(pt))

        val regResult = LandmarkRegistration.similarity2DLandmarkRegistration(points.zip(transformedPoints), center = Point2D(0, 0))

        val alignedPoints = points.map(regResult)
        transformedPoints(0)(0) should be(alignedPoints(0)(0) +- 0.0001)
        transformedPoints(0)(1) should be(alignedPoints(0)(1) +- 0.0001)
        transformedPoints(1)(0) should be(alignedPoints(1)(0) +- 0.0001)
        transformedPoints(1)(1) should be(alignedPoints(1)(1) +- 0.0001)
        transformedPoints(2)(0) should be(alignedPoints(2)(0) +- 0.0001)
        transformedPoints(2)(1) should be(alignedPoints(2)(1) +- 0.0001)
      }
    }
  }

  describe("A 3D similarity landmark based registration") {
    it("can transform the mesh appropriately") {

      val path = getClass.getResource("/facemesh.stl").getPath
      val mesh = MeshIO.readMesh(new File(path)).get

      val parameterVector = DenseVector[Double](1.5, 1.0, 3.5, Math.PI, -Math.PI / 2.0, -Math.PI, 2.0)
      val trans = RigidTransformationSpace[_3D]().product(ScalingSpace[_3D]).transformForParameters(parameterVector)

      val translatedRotatedScaled = mesh transform trans

      val regResult = LandmarkRegistration.similarity3DLandmarkRegistration(mesh.pointSet.points.zip(translatedRotatedScaled.pointSet.points).toIndexedSeq, Point(0, 0, 0))

      //should not test on parameters here since many euler angles can lead to the same rotation matrix
      val regSim = mesh transform regResult

      for ((p, i) <- regSim.pointSet.points.zipWithIndex.take(100)) {
        val id = PointId(i)
        p(0) should be(translatedRotatedScaled.pointSet.point(id)(0) +- 0.0001)
        p(1) should be(translatedRotatedScaled.pointSet.point(id)(1) +- 0.0001)
        p(2) should be(translatedRotatedScaled.pointSet.point(id)(2) +- 0.0001)
      }
    }
  }

  describe("A 2D image registration") {
    it("Recovers the correct parameters for a translation transform") {
      val testImgUrl = getClass.getResource("/dm128.vtk").getPath

      val discreteFixedImage = ImageIO.read2DScalarImage[Float](new File(testImgUrl)).get
      val fixedImage = discreteFixedImage.interpolate(3)
      val transformationSpace = TranslationSpace[_2D]
      val translationParams = DenseVector[Double](-10.0, 5.0)
      val translationTransform = transformationSpace.transformForParameters(translationParams)
      val transformedLena = fixedImage compose translationTransform

      val domain = discreteFixedImage.domain

      val regIt = Registration(MeanSquaresMetric(fixedImage, transformedLena, transformationSpace, UniformSampler(domain.boundingBox, 4000)),
        L2Regularizer[_2D](transformationSpace),
        regularizationWeight = 0.0,
        LBFGSOptimizer(maxNumberOfIterations = 300)
      ).iterator(DenseVector.zeros[Double](transformationSpace.parametersDimensionality))

      val regResult = regIt.toSeq.last
      -regResult.parameters(0) should be(translationParams(0) +- 0.01)
      -regResult.parameters(1) should be(translationParams(1) +- 0.01)
    }

    it("Recovers the correct parameters for a rotation transform") {
      val testImgUrl = getClass.getResource("/dm128.vtk").getPath
      val discreteFixedImage = ImageIO.read2DScalarImage[Float](new File(testImgUrl)).get
      val fixedImage = discreteFixedImage.interpolate(3)
      val domain = discreteFixedImage.domain
      val center = ((domain.boundingBox.oppositeCorner - domain.origin) * 0.5).toPoint
      val transformationSpace = RotationSpace[_2D](center)
      val rotationParams = DenseVector[Double](math.Pi / 8.0)
      val transform = transformationSpace.transformForParameters(rotationParams)
      val transformedLena = fixedImage compose transform

      val metric = MeanSquaresMetric(transformedLena, fixedImage, transformationSpace, UniformSampler(domain.boundingBox, 4000))

      val regIter = Registration(metric,
        L2Regularizer(transformationSpace),
        0.0,
        numerics.LBFGSOptimizer(maxNumberOfIterations = 100)
      ).iterator(DenseVector.zeros[Double](transformationSpace.parametersDimensionality))

      val regResult = regIter.toSeq.last
      regResult.parameters(0) should be(rotationParams(0) +- 0.01)
    }

    it("Recovers the correct parameters for a gp transform") {
      val testImgUrl = getClass.getResource("/dm128.vtk").getPath

      val discreteFixedImage = ImageIO.read2DScalarImage[Float](new File(testImgUrl)).get
      val fixedImage = discreteFixedImage.interpolate(3)

      val domain = discreteFixedImage.domain
      val gp = GaussianProcess(Field(RealSpace[_2D], (_: Point[_2D]) => EuclideanVector.zeros[_2D]), DiagonalKernel(GaussianKernel[_2D](50.0) * 50.0, 2))
      val sampler = UniformSampler(domain.boundingBox, numberOfPoints = 200)
      val lowRankGp = LowRankGaussianProcess.approximateGPNystrom(gp, sampler, numBasisFunctions = 3)
      val gpParams = DenseVector.ones[Double](lowRankGp.rank)
      val transformationSpace = GaussianProcessTransformationSpace(lowRankGp)

      val groundTruthTransform = transformationSpace.transformForParameters(gpParams)

      val transformedLena = fixedImage compose groundTruthTransform

      val metric = MeanSquaresMetric(transformedLena, fixedImage, transformationSpace, UniformSampler(domain.boundingBox, 4000))

      val regIt = Registration(
        metric,
        L2Regularizer(transformationSpace),
        0.0,
        LBFGSOptimizer(maxNumberOfIterations = 300)
      ).iterator(DenseVector.zeros[Double](transformationSpace.parametersDimensionality))

      val regResult = regIt.toSeq.last

      for (i <- 0 until regResult.parameters.size) {
        regResult.parameters(i) should be(gpParams(0) +- 0.1)
      }
    }

    it("Recovers the correct parameters for a gp transform with a nn interpolated gp") {
      val testImgUrl = getClass.getResource("/dm128.vtk").getPath

      val discreteFixedImage = ImageIO.read2DScalarImage[Float](new File(testImgUrl)).get
      val fixedImage = discreteFixedImage.interpolate(3)

      val domain = discreteFixedImage.domain

      val gp = GaussianProcess(Field(RealSpace[_2D], (_: Point[_2D]) => EuclideanVector.zeros[_2D]), DiagonalKernel(GaussianKernel[_2D](50.0) * 50.0, 2))
      val sampler = UniformSampler(domain.boundingBox, numberOfPoints = 200)
<<<<<<< HEAD
      val lowRankGp = LowRankGaussianProcess.approximateGPNystrom(gp, sampler, numBasisFunctions = 3)
      val nnInterpolatedGp = lowRankGp.discretize(domain).interpolateNearestNeighbor
=======
      val lowRankGp = LowRankGaussianProcess.approximateGP(gp, sampler, numBasisFunctions = 3)
      val nnInterpolatedGp = lowRankGp.discretize(domain).interpolate(NearestNeighborInterpolator())
>>>>>>> 5fc5307e

      val transformationSpace = GaussianProcessTransformationSpace(nnInterpolatedGp)
      val gpParams = DenseVector.ones[Double](lowRankGp.rank)
      val groundTruthTransform = transformationSpace.transformForParameters(gpParams)
      val transformedLena = fixedImage compose groundTruthTransform

      val metric = MeanSquaresMetric(transformedLena, fixedImage, transformationSpace, UniformSampler(domain.boundingBox, 4000))

      val regIt = Registration(
        metric,
        L2Regularizer(transformationSpace),
        regularizationWeight = 0.0,
        LBFGSOptimizer(maxNumberOfIterations = 300)
      ).iterator(DenseVector.zeros[Double](transformationSpace.parametersDimensionality))

      val regResult = regIt.toSeq.last
      for (i <- 0 until regResult.parameters.size) {
        regResult.parameters(i) should be(gpParams(0) +- 0.1)
      }
    }

  }

  describe("A 3D image registration") {
    val testImgUrl = getClass.getResource("/3ddm.nii").getPath
    val discreteFixedImage = ImageIO.read3DScalarImage[Float](new File(testImgUrl)).get
    val fixedImage = discreteFixedImage.interpolate(3)

    val transformationSpace = TranslationSpace[_3D]
    val domain = discreteFixedImage.domain

    it("Recovers the correct parameters for a translation transform") {

      val translationParams = DenseVector[Double](-10.0, 0.0, 0.0)
      val translationTransform = TranslationSpace[_3D].transformForParameters(translationParams)
      val transformed = fixedImage compose translationTransform

      val metric = MeanSquaresMetric(fixedImage, transformed, transformationSpace, UniformSampler(domain.boundingBox, 20000))

      val regIt = Registration(
        metric,
        L2Regularizer(transformationSpace),
        regularizationWeight = 0.0,
        LBFGSOptimizer(maxNumberOfIterations = 300)
      ).iterator(DenseVector.zeros[Double](transformationSpace.parametersDimensionality))

      val regResult = regIt.toSeq.last

      -regResult.parameters(0) should be(translationParams(0) +- 0.01)
      -regResult.parameters(1) should be(translationParams(1) +- 0.01)
      -regResult.parameters(2) should be(translationParams(2) +- 0.01)
    }

  }
}<|MERGE_RESOLUTION|>--- conflicted
+++ resolved
@@ -259,13 +259,8 @@
 
       val gp = GaussianProcess(Field(RealSpace[_2D], (_: Point[_2D]) => EuclideanVector.zeros[_2D]), DiagonalKernel(GaussianKernel[_2D](50.0) * 50.0, 2))
       val sampler = UniformSampler(domain.boundingBox, numberOfPoints = 200)
-<<<<<<< HEAD
       val lowRankGp = LowRankGaussianProcess.approximateGPNystrom(gp, sampler, numBasisFunctions = 3)
-      val nnInterpolatedGp = lowRankGp.discretize(domain).interpolateNearestNeighbor
-=======
-      val lowRankGp = LowRankGaussianProcess.approximateGP(gp, sampler, numBasisFunctions = 3)
       val nnInterpolatedGp = lowRankGp.discretize(domain).interpolate(NearestNeighborInterpolator())
->>>>>>> 5fc5307e
 
       val transformationSpace = GaussianProcessTransformationSpace(nnInterpolatedGp)
       val gpParams = DenseVector.ones[Double](lowRankGp.rank)
