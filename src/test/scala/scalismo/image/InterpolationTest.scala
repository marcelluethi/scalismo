/*
 * Copyright 2015 University of Basel, Graphics and Vision Research Group
 *
 * Licensed under the Apache License, Version 2.0 (the "License");
 * you may not use this file except in compliance with the License.
 * You may obtain a copy of the License at
 *
 *     http://www.apache.org/licenses/LICENSE-2.0
 *
 * Unless required by applicable law or agreed to in writing, software
 * distributed under the License is distributed on an "AS IS" BASIS,
 * WITHOUT WARRANTIES OR CONDITIONS OF ANY KIND, either express or implied.
 * See the License for the specific language governing permissions and
 * limitations under the License.
 */
package scalismo.image

import java.io.File
import java.net.URLDecoder

import org.scalatest.PrivateMethodTester
import scalismo.ScalismoTestSuite
import scalismo.common.PointId
import scalismo.common.interpolation.{
  BSplineImageInterpolator1D,
  BSplineImageInterpolator2D,
  BSplineImageInterpolator3D
}
import scalismo.geometry.IntVector.implicits._
import scalismo.geometry.Point.implicits._
import scalismo.geometry.EuclideanVector.implicits._
import scalismo.geometry._
import scalismo.io.ImageIO

import scala.language.implicitConversions

class InterpolationTest extends ScalismoTestSuite with PrivateMethodTester {

  implicit def doubleToFloat(d: Double): Float = d.toFloat

<<<<<<< HEAD
=======
  describe("A 1D Interpolation with 0rd order bspline") {

    it("interpolates the values for origin 2.3 and spacing 1.5") {
      val domain = DiscreteImageDomain1D(2.3, 1.5, 7)
      val discreteImage = DiscreteImage(domain, IndexedSeq[Float](1.4, 2.1, 7.5, 9.0, 8.0, 0.0, 2.1))
      val continuousImg = discreteImage.interpolate(BSplineImageInterpolator1D[Float](0))
      for ((pt, idx) <- discreteImage.domain.pointSet.points.zipWithIndex) {
        continuousImg(pt) should be(discreteImage(IntVector(idx)) +- 0.0001f)
      }
    }
  }

  describe("A 1D Interpolation with 1th order bspline") {

    it("interpolates the values for origin 2.3 and spacing 1.5") {
      val domain = DiscreteImageDomain1D(2.3, 1.5, 7)
      val discreteImage = DiscreteImage[_1D, Float](domain, IndexedSeq[Float](1.4, 2.1, 7.5, 9, 8, 0, 2.1))
      val continuousImg = discreteImage.interpolate(BSplineImageInterpolator1D[Float](1))
      for ((pt, idx) <- discreteImage.domain.pointSet.points.zipWithIndex) {
        continuousImg(pt) should be(discreteImage(IntVector(idx)) +- 0.0001f)
      }
    }

    it("interpolates the values for origin 0 and spacing 1") {
      val domain = DiscreteImageDomain1D(0.0, 1.0, 5)
      val discreteImage = DiscreteImage(domain, IndexedSeq(3.0, 2.0, 1.5, 1.0, 0.0))
      val continuousImg = discreteImage.interpolate(BSplineImageInterpolator1D[Double](0))
      for ((pt, idx) <- discreteImage.domain.pointSet.points.zipWithIndex) {
        assert(continuousImg(pt) === discreteImage(IntVector(idx)))
      }
    }

    describe("A 1D Interpolation with 3rd order bspline") {

      it("Derivative of interpolated Sine function is the Cosine") {
        val domain = DiscreteImageDomain1D(-2.0, 0.01, 400)

        val discreteSinImage =
          DiscreteImage(domain, domain.pointSet.points.map(x => math.sin(x * math.Pi)).toIndexedSeq)
        val interpolatedSinImage = discreteSinImage.interpolateDifferentiable(BSplineImageInterpolator1D[Double](3))
        val derivativeImage = interpolatedSinImage.differentiate

        val discreteCosImage =
          DiscreteImage(domain, domain.pointSet.points.map(x => math.Pi * math.cos(x * math.Pi)).toIndexedSeq)

        for ((pt, idx) <- domain.pointSet.points.zipWithIndex.filter(x => math.abs(x._1) < 1.90)) {
          derivativeImage(pt)(0).toDouble should be(discreteCosImage(IntVector(idx)) +- 0.0001f)
        }
      }
    }
  }

>>>>>>> cf3d06f0
  describe("A 2D interpolation  Spline") {

    describe("of degree 0") {

      it("Interpolates the values for a simple domain") {
        val domain = DiscreteImageDomain2D((0.0, 0.0), (1.0, 1.0), (2, 3))
        val discreteImage = DiscreteImage(domain, IndexedSeq(1f, 2f, 3f, 4f, 5f, 6f))

        val continuousImg = discreteImage.interpolate(BSplineImageInterpolator2D[Float](0))

        for ((pt, idx) <- discreteImage.domain.pointSet.points.zipWithIndex) {
          continuousImg(pt) should be(discreteImage(PointId(idx)) +- 0.0001f)
        }
      }

      it("Interpolates the values for origin (2,3) and spacing (1.5, 2.3)") {
        val domain = DiscreteImageDomain2D((2.0, 3.0), (1.5, 0.1), (2, 3))
        val discreteImage = DiscreteImage(domain, IndexedSeq(1.4f, 2.1f, 7.5f, 9f, 8f, 0f))

        val continuousImg = discreteImage.interpolate(BSplineImageInterpolator2D[Float](0))

        for ((pt, idx) <- discreteImage.domain.pointSet.points.zipWithIndex) {
          continuousImg(pt) should be(discreteImage(PointId(idx)) +- 0.0001f)
        }
      }
    }
    describe(" of degree 3") {
      it("Interpolates the values for origin (2,3) and spacing (1.5, 2.3)") {
        val domain = DiscreteImageDomain2D((2.0, 3.0), (1.5, 1.3), (10, 10))
        val discreteImage = DiscreteImage(domain, domain.pointSet.points.map(x => x(0).toFloat).toIndexedSeq)

        val continuousImg = discreteImage.interpolate(BSplineImageInterpolator2D[Float](3))

        for ((pt, idx) <- discreteImage.domain.pointSet.points.zipWithIndex) {
          continuousImg(pt) should be(discreteImage(PointId(idx)) +- 0.0001f)
        }
      }

      it("Interpolates the values correctly for a test dataset") {
        val testImgUrl = getClass.getResource("/lena256.vtk").getPath
        val discreteFixedImage = ImageIO.read2DScalarImage[Short](new File(URLDecoder.decode(testImgUrl, "UTF-8"))).get
        val interpolatedImage = discreteFixedImage.interpolate(BSplineImageInterpolator2D[Short](2))

        for ((p, i) <- discreteFixedImage.domain.pointSet.points.zipWithIndex) {
          interpolatedImage(p).toShort should be(discreteFixedImage(PointId(i)) +- 30)
        }
      }

      it("Derivative of interpolated function is correct") {
        val domain = DiscreteImageDomain2D((-2.0, -2.0), (0.01, 0.01), (400, 400))

        val discreteFImage =
          DiscreteImage(domain, domain.pointSet.points.map(x => x(0) * x(0) + x(1) * x(1)).toIndexedSeq)
        val interpolatedFImage = discreteFImage.interpolateDifferentiable(BSplineImageInterpolator2D[Double](3))
        val derivativeImage = interpolatedFImage.differentiate

        for ((pt, idx) <- domain.pointSet.points.zipWithIndex.filter(x =>
               math.abs(x._1(0)) < 1.90 && math.abs(x._1(1)) < 1.90
             )) {
          derivativeImage(pt)(0) should be((2 * pt(0)) +- 0.001f)
          derivativeImage(pt)(1) should be((2 * pt(1)) +- 0.001f)
        }
      }
    }
  }
  describe("A 3D interpolation  Spline") {
    describe("of degree 0") {

      it("Interpolates the values for origin (2,3,0) and spacing (1.5, 1.3, 2)") {
        val domain = DiscreteImageDomain3D((2.0, 3.0, 0.0), (1.5, 1.3, 2.0), (2, 3, 2))
        val discreteImage =
          DiscreteImage[_3D, Float](domain, Array(1.4f, 2.1f, 7.5f, 9f, 8f, 0f, 1.4f, 2.1f, 7.5f, 9f, 8f, 0f))

        val continuousImg = discreteImage.interpolate(BSplineImageInterpolator3D[Float](0))

        for ((pt, idx) <- discreteImage.domain.pointSet.points.zipWithIndex) {
          continuousImg(pt) should be(discreteImage(PointId(idx)) +- 0.0001f)
        }
      }
    }

    describe(" of degree 1") {
      it("Interpolates the values for origin (2,3,0) and spacing (1.5, 1.3, 2)") {
        val domain = DiscreteImageDomain3D((2.0, 3.0, 0.0), (1.5, 1.3, 2.0), (2, 3, 2))
        val discreteImage =
          DiscreteImage[_3D, Float](domain, Array(1.4f, 2.1f, 7.5f, 9f, 8f, 0f, 1.4f, 2.1f, 7.5f, 9f, 8f, 0f))

        val continuousImg = discreteImage.interpolate(BSplineImageInterpolator3D[Float](1))

        for ((pt, idx) <- discreteImage.domain.pointSet.points.zipWithIndex) {
          continuousImg(pt) should be(discreteImage(PointId(idx)) +- 0.0001f)
        }
      }
    }

    describe(" of degree 3") {
      it("Interpolates the values for origin (2,3,0) and spacing (1.5, 1.3, 2)") {
        val domain = DiscreteImageDomain3D((2.0, 3.0, 0.0), (1.5, 1.3, 2.0), (10, 10, 10))
        val discreteImage =
          DiscreteImage[_3D, Float](domain, domain.pointSet.points.map(x => x(0).toFloat).toArray)

        val continuousImg = discreteImage.interpolate(BSplineImageInterpolator3D[Float](3))

        for ((pt, idx) <- discreteImage.domain.pointSet.points.zipWithIndex) {
          continuousImg(pt) should be(discreteImage(PointId(idx)) +- 0.0001f)
        }
      }

      it("Derivative of interpolated function is correct") {
        val domain = DiscreteImageDomain3D((-2.0, -2.0, -2.0), (0.1, 0.1, 0.1), (40, 40, 40))

        val discreteFImage =
          DiscreteImage(domain, domain.pointSet.points.map(x => x(0) * x(0) + x(1) * x(1) + x(2) * x(2)).toIndexedSeq)
        val interpolatedFImage = discreteFImage.interpolateDifferentiable(BSplineImageInterpolator3D[Double](3))
        val derivativeImage = interpolatedFImage.differentiate

        for ((pt, idx) <- domain.pointSet.points.zipWithIndex.filter(x =>
               math.abs(x._1(0)) < 1.0 && math.abs(x._1(1)) < 1.0 && math.abs(x._1(2)) < 1.0
             )) {
          derivativeImage(pt)(0) should be((2 * pt(0)) +- 0.0001)
          derivativeImage(pt)(1) should be((2 * pt(1)) +- 0.0001)
          derivativeImage(pt)(2) should be((2 * pt(2)) +- 0.0001)
        }
      }

      it("Interpolates a real dataset correctly") {
        val path = getClass.getResource("/3dimage.nii").getPath
        val discreteImage = ImageIO.read3DScalarImage[Short](new File(URLDecoder.decode(path, "UTF-8"))).get
        val continuousImage = discreteImage.interpolate(BSplineImageInterpolator3D[Short](1))

        for ((p, i) <- discreteImage.domain.pointSet.points.zipWithIndex.filter(p => p._2 % 100 == 0))
          discreteImage(PointId(i)) should be(continuousImage(p).toShort +- 1.toShort)
      }
    }
  }
}<|MERGE_RESOLUTION|>--- conflicted
+++ resolved
@@ -38,8 +38,6 @@
 
   implicit def doubleToFloat(d: Double): Float = d.toFloat
 
-<<<<<<< HEAD
-=======
   describe("A 1D Interpolation with 0rd order bspline") {
 
     it("interpolates the values for origin 2.3 and spacing 1.5") {
@@ -92,7 +90,6 @@
     }
   }
 
->>>>>>> cf3d06f0
   describe("A 2D interpolation  Spline") {
 
     describe("of degree 0") {
