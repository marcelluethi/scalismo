--- conflicted
+++ resolved
@@ -30,18 +30,10 @@
       val img2D = DiscreteScalarImage2D(dom2D, Array(1.0, 1.0, 1.0, 1.0, 1.0 , 0.0, 0.0, 1.0, 1.0, 1.0, 1.0, 1.0))
       
       val dm =  DistanceTransform.euclideanDistanceTransform2D(img2D)
-<<<<<<< HEAD
-      dm(Index2D(0,0)) should be(math.sqrt(2) plusOrMinus 1e-5)      
-      dm(Index2D(1,1)) should be(0. plusOrMinus 1e-5)
-      dm(Index2D(1,0)) should be(1. plusOrMinus 1e-5)
-      dm(Index2D(3,2)) should be(math.sqrt(2) plusOrMinus 1e-5)
-=======
-      println(dm)
       dm(Index(0,0)) should be(math.sqrt(2) plusOrMinus 1e-5)
       dm(Index(1,1)) should be(0.0 plusOrMinus 1e-5)
       dm(Index(1,0)) should be(1.0 plusOrMinus 1e-5)
       dm(Index(3,2)) should be(math.sqrt(2) plusOrMinus 1e-5)
->>>>>>> 5b646f39
     }
   }
 
